--- conflicted
+++ resolved
@@ -3,11 +3,7 @@
 import os
 
 from .. import unittest
-<<<<<<< HEAD
 import docker
-=======
-from fig.packages import docker
->>>>>>> 18dbc062
 import mock
 
 from fig import Service
@@ -23,10 +19,9 @@
 
 class ServiceTest(unittest.TestCase):
 
-<<<<<<< HEAD
     def setUp(self):
         self.mock_client = mock.create_autospec(docker.Client)
-=======
+    
     def test_build_with_build_Error(self):
         mock_client = mock.create_autospec(docker.Client)
         service = Service('buildtest', client=mock_client, build='/path')
@@ -65,7 +60,6 @@
             Service('something', tags='my_tag_is_a_string')
         self.assertEqual(str(exc_context.exception),
                          'Service something tags must be a list.')
->>>>>>> 18dbc062
 
     def test_name_validations(self):
         self.assertRaises(ConfigError, lambda: Service(name=''))
