from __future__ import unicode_literals
from __future__ import absolute_import
<<<<<<< HEAD
import mock
from .. import unittest

import docker
=======
import os

from .. import unittest
import mock
>>>>>>> 28277868

from fig import Service
from fig.service import (
    ConfigError,
    split_port,
    parse_volume_spec,
    build_volume_binding,
)



class ServiceTest(unittest.TestCase):

    def setUp(self):
        self.mock_client = mock.create_autospec(docker.Client)

    def test_name_validations(self):
        self.assertRaises(ConfigError, lambda: Service(name=''))

        self.assertRaises(ConfigError, lambda: Service(name=' '))
        self.assertRaises(ConfigError, lambda: Service(name='/'))
        self.assertRaises(ConfigError, lambda: Service(name='!'))
        self.assertRaises(ConfigError, lambda: Service(name='\xe2'))
        self.assertRaises(ConfigError, lambda: Service(name='_'))
        self.assertRaises(ConfigError, lambda: Service(name='____'))
        self.assertRaises(ConfigError, lambda: Service(name='foo_bar'))
        self.assertRaises(ConfigError, lambda: Service(name='__foo_bar__'))

        Service('a')
        Service('foo')

    def test_project_validation(self):
        self.assertRaises(ConfigError, lambda: Service(name='foo', project='_'))
        Service(name='foo', project='bar')

    def test_config_validation(self):
        self.assertRaises(ConfigError, lambda: Service(name='foo', port=['8000']))
        Service(name='foo', ports=['8000'])

    def test_split_port_with_host_ip(self):
        internal_port, external_port = split_port("127.0.0.1:1000:2000")
        self.assertEqual(internal_port, "2000")
        self.assertEqual(external_port, ("127.0.0.1", "1000"))

    def test_split_port_with_protocol(self):
        internal_port, external_port = split_port("127.0.0.1:1000:2000/udp")
        self.assertEqual(internal_port, "2000/udp")
        self.assertEqual(external_port, ("127.0.0.1", "1000"))

    def test_split_port_with_host_ip_no_port(self):
        internal_port, external_port = split_port("127.0.0.1::2000")
        self.assertEqual(internal_port, "2000")
        self.assertEqual(external_port, ("127.0.0.1", None))

    def test_split_port_with_host_port(self):
        internal_port, external_port = split_port("1000:2000")
        self.assertEqual(internal_port, "2000")
        self.assertEqual(external_port, "1000")

    def test_split_port_no_host_port(self):
        internal_port, external_port = split_port("2000")
        self.assertEqual(internal_port, "2000")
        self.assertEqual(external_port, None)

    def test_split_port_invalid(self):
        with self.assertRaises(ConfigError):
            split_port("0.0.0.0:1000:2000:tcp")

    def test_split_domainname_none(self):
        service = Service('foo', hostname='name', client=self.mock_client)
        self.mock_client.containers.return_value = []
        opts = service._get_container_create_options({})
        self.assertEqual(opts['hostname'], 'name', 'hostname')
        self.assertFalse('domainname' in opts, 'domainname')

    def test_split_domainname_fqdn(self):
        service = Service('foo',
                hostname='name.domain.tld',
                client=self.mock_client)
        self.mock_client.containers.return_value = []
        opts = service._get_container_create_options({})
        self.assertEqual(opts['hostname'], 'name', 'hostname')
        self.assertEqual(opts['domainname'], 'domain.tld', 'domainname')

    def test_split_domainname_both(self):
        service = Service('foo',
                hostname='name',
                domainname='domain.tld',
                client=self.mock_client)
        self.mock_client.containers.return_value = []
        opts = service._get_container_create_options({})
        self.assertEqual(opts['hostname'], 'name', 'hostname')
        self.assertEqual(opts['domainname'], 'domain.tld', 'domainname')

    def test_split_domainname_weird(self):
        service = Service('foo',
                hostname='name.sub',
                domainname='domain.tld',
                client=self.mock_client)
        self.mock_client.containers.return_value = []
        opts = service._get_container_create_options({})
        self.assertEqual(opts['hostname'], 'name.sub', 'hostname')
        self.assertEqual(opts['domainname'], 'domain.tld', 'domainname')

<<<<<<< HEAD
    def test_get_container_not_found(self):
        mock_client = mock.create_autospec(docker.Client)
        mock_client.containers.return_value = []
        service = Service('foo', client=mock_client)

        self.assertRaises(ValueError, service.get_container)

    @mock.patch('fig.service.Container', autospec=True)
    def test_get_container(self, mock_container_class):
        mock_client = mock.create_autospec(docker.Client)
        container_dict = dict(Name='default_foo_2')
        mock_client.containers.return_value = [container_dict]
        service = Service('foo', client=mock_client)

        container = service.get_container(number=2)
        self.assertEqual(container, mock_container_class.from_ps.return_value)
        mock_container_class.from_ps.assert_called_once_with(
            mock_client, container_dict)
=======

class ServiceVolumesTest(unittest.TestCase):

    def test_parse_volume_spec_only_one_path(self):
        spec = parse_volume_spec('/the/volume')
        self.assertEqual(spec, (None, '/the/volume', 'rw'))

    def test_parse_volume_spec_internal_and_external(self):
        spec = parse_volume_spec('external:interval')
        self.assertEqual(spec, ('external', 'interval', 'rw'))

    def test_parse_volume_spec_with_mode(self):
        spec = parse_volume_spec('external:interval:ro')
        self.assertEqual(spec, ('external', 'interval', 'ro'))

    def test_parse_volume_spec_too_many_parts(self):
        with self.assertRaises(ConfigError):
            parse_volume_spec('one:two:three:four')

    def test_parse_volume_bad_mode(self):
        with self.assertRaises(ConfigError):
            parse_volume_spec('one:two:notrw')

    def test_build_volume_binding(self):
        binding = build_volume_binding(parse_volume_spec('/outside:/inside'))
        self.assertEqual(
            binding,
            ('/outside', dict(bind='/inside', ro=False)))

    @mock.patch.dict(os.environ)
    def test_build_volume_binding_with_environ(self):
        os.environ['VOLUME_PATH'] = '/opt'
        binding = build_volume_binding(parse_volume_spec('${VOLUME_PATH}:/opt'))
        self.assertEqual(binding, ('/opt', dict(bind='/opt', ro=False)))

    @mock.patch.dict(os.environ)
    def test_building_volume_binding_with_home(self):
        os.environ['HOME'] = '/home/user'
        binding = build_volume_binding(parse_volume_spec('~:/home/user'))
        self.assertEqual(
            binding,
            ('/home/user', dict(bind='/home/user', ro=False)))
>>>>>>> 28277868
<|MERGE_RESOLUTION|>--- conflicted
+++ resolved
@@ -1,16 +1,10 @@
 from __future__ import unicode_literals
 from __future__ import absolute_import
-<<<<<<< HEAD
-import mock
-from .. import unittest
-
-import docker
-=======
 import os
 
 from .. import unittest
+import docker
 import mock
->>>>>>> 28277868
 
 from fig import Service
 from fig.service import (
@@ -19,7 +13,6 @@
     parse_volume_spec,
     build_volume_binding,
 )
-
 
 
 class ServiceTest(unittest.TestCase):
@@ -115,7 +108,6 @@
         self.assertEqual(opts['hostname'], 'name.sub', 'hostname')
         self.assertEqual(opts['domainname'], 'domain.tld', 'domainname')
 
-<<<<<<< HEAD
     def test_get_container_not_found(self):
         mock_client = mock.create_autospec(docker.Client)
         mock_client.containers.return_value = []
@@ -134,7 +126,7 @@
         self.assertEqual(container, mock_container_class.from_ps.return_value)
         mock_container_class.from_ps.assert_called_once_with(
             mock_client, container_dict)
-=======
+
 
 class ServiceVolumesTest(unittest.TestCase):
 
@@ -176,5 +168,4 @@
         binding = build_volume_binding(parse_volume_spec('~:/home/user'))
         self.assertEqual(
             binding,
-            ('/home/user', dict(bind='/home/user', ro=False)))
->>>>>>> 28277868
+            ('/home/user', dict(bind='/home/user', ro=False)))