from __future__ import unicode_literals
from __future__ import absolute_import
import os

from .. import unittest
import mock

import docker
from requests import Response

from fig import Service
from fig.container import Container
from fig.service import (
    ConfigError,
    split_port,
    build_port_bindings,
    parse_volume_spec,
    build_volume_binding,
    APIError,
    parse_repository_tag,
)


class ServiceTest(unittest.TestCase):

    def setUp(self):
        self.mock_client = mock.create_autospec(docker.Client)

    def test_name_validations(self):
        self.assertRaises(ConfigError, lambda: Service(name=''))

        self.assertRaises(ConfigError, lambda: Service(name=' '))
        self.assertRaises(ConfigError, lambda: Service(name='/'))
        self.assertRaises(ConfigError, lambda: Service(name='!'))
        self.assertRaises(ConfigError, lambda: Service(name='\xe2'))
        self.assertRaises(ConfigError, lambda: Service(name='_'))
        self.assertRaises(ConfigError, lambda: Service(name='____'))
        self.assertRaises(ConfigError, lambda: Service(name='foo_bar'))
        self.assertRaises(ConfigError, lambda: Service(name='__foo_bar__'))

        Service('a')
        Service('foo')

    def test_project_validation(self):
        self.assertRaises(ConfigError, lambda: Service(name='foo', project='_'))
        Service(name='foo', project='bar')

    def test_config_validation(self):
        self.assertRaises(ConfigError, lambda: Service(name='foo', port=['8000']))
        Service(name='foo', ports=['8000'])

    def test_get_volumes_from_container(self):
        container_id = 'aabbccddee'
        service = Service(
            'test',
            volumes_from=[mock.Mock(id=container_id, spec=Container)])

        self.assertEqual(service._get_volumes_from(), [container_id])

    def test_get_volumes_from_intermediate_container(self):
        container_id = 'aabbccddee'
        service = Service('test')
        container = mock.Mock(id=container_id, spec=Container)

        self.assertEqual(service._get_volumes_from(container), [container_id])

    def test_get_volumes_from_service_container_exists(self):
        container_ids = ['aabbccddee', '12345']
        from_service = mock.create_autospec(Service)
        from_service.containers.return_value = [
            mock.Mock(id=container_id, spec=Container)
            for container_id in container_ids
        ]
        service = Service('test', volumes_from=[from_service])

        self.assertEqual(service._get_volumes_from(), container_ids)

    def test_get_volumes_from_service_no_container(self):
        container_id = 'abababab'
        from_service = mock.create_autospec(Service)
        from_service.containers.return_value = []
        from_service.create_container.return_value = mock.Mock(
            id=container_id,
            spec=Container)
        service = Service('test', volumes_from=[from_service])

        self.assertEqual(service._get_volumes_from(), [container_id])
        from_service.create_container.assert_called_once_with()

    def test_split_port_with_host_ip(self):
        internal_port, external_port = split_port("127.0.0.1:1000:2000")
        self.assertEqual(internal_port, "2000")
        self.assertEqual(external_port, ("127.0.0.1", "1000"))

    def test_split_port_with_protocol(self):
        internal_port, external_port = split_port("127.0.0.1:1000:2000/udp")
        self.assertEqual(internal_port, "2000/udp")
        self.assertEqual(external_port, ("127.0.0.1", "1000"))

    def test_split_port_with_host_ip_no_port(self):
        internal_port, external_port = split_port("127.0.0.1::2000")
        self.assertEqual(internal_port, "2000")
        self.assertEqual(external_port, ("127.0.0.1", None))

    def test_split_port_with_host_port(self):
        internal_port, external_port = split_port("1000:2000")
        self.assertEqual(internal_port, "2000")
        self.assertEqual(external_port, "1000")

    def test_split_port_no_host_port(self):
        internal_port, external_port = split_port("2000")
        self.assertEqual(internal_port, "2000")
        self.assertEqual(external_port, None)

    def test_split_port_invalid(self):
        with self.assertRaises(ConfigError):
            split_port("0.0.0.0:1000:2000:tcp")

    def test_build_port_bindings_with_one_port(self):
        port_bindings = build_port_bindings(["127.0.0.1:1000:1000"])
        self.assertEqual(port_bindings["1000"],[("127.0.0.1","1000")])

    def test_build_port_bindings_with_matching_internal_ports(self):
        port_bindings = build_port_bindings(["127.0.0.1:1000:1000","127.0.0.1:2000:1000"])
        self.assertEqual(port_bindings["1000"],[("127.0.0.1","1000"),("127.0.0.1","2000")])

    def test_build_port_bindings_with_nonmatching_internal_ports(self):
        port_bindings = build_port_bindings(["127.0.0.1:1000:1000","127.0.0.1:2000:2000"])
        self.assertEqual(port_bindings["1000"],[("127.0.0.1","1000")])
        self.assertEqual(port_bindings["2000"],[("127.0.0.1","2000")])

    def test_split_domainname_none(self):
        service = Service('foo', hostname='name', client=self.mock_client)
        self.mock_client.containers.return_value = []
        opts = service._get_container_create_options({'image': 'foo'})
        self.assertEqual(opts['hostname'], 'name', 'hostname')
        self.assertFalse('domainname' in opts, 'domainname')

    def test_split_domainname_fqdn(self):
        service = Service('foo',
                hostname='name.domain.tld',
                client=self.mock_client)
        self.mock_client.containers.return_value = []
        opts = service._get_container_create_options({'image': 'foo'})
        self.assertEqual(opts['hostname'], 'name', 'hostname')
        self.assertEqual(opts['domainname'], 'domain.tld', 'domainname')

    def test_split_domainname_both(self):
        service = Service('foo',
                hostname='name',
                domainname='domain.tld',
                client=self.mock_client)
        self.mock_client.containers.return_value = []
        opts = service._get_container_create_options({'image': 'foo'})
        self.assertEqual(opts['hostname'], 'name', 'hostname')
        self.assertEqual(opts['domainname'], 'domain.tld', 'domainname')

    def test_split_domainname_weird(self):
        service = Service('foo',
                hostname='name.sub',
                domainname='domain.tld',
                client=self.mock_client)
        self.mock_client.containers.return_value = []
        opts = service._get_container_create_options({'image': 'foo'})
        self.assertEqual(opts['hostname'], 'name.sub', 'hostname')
        self.assertEqual(opts['domainname'], 'domain.tld', 'domainname')

    def test_get_container_not_found(self):
        self.mock_client.containers.return_value = []
        service = Service('foo', client=self.mock_client)

        self.assertRaises(ValueError, service.get_container)

    @mock.patch('fig.service.Container', autospec=True)
    def test_get_container(self, mock_container_class):
        container_dict = dict(Name='default_foo_2')
        self.mock_client.containers.return_value = [container_dict]
        service = Service('foo', client=self.mock_client)

        container = service.get_container(number=2)
        self.assertEqual(container, mock_container_class.from_ps.return_value)
        mock_container_class.from_ps.assert_called_once_with(
            self.mock_client, container_dict)

    @mock.patch('fig.service.log', autospec=True)
    def test_pull_image(self, mock_log):
        service = Service('foo', client=self.mock_client, image='someimage:sometag')
        service.pull(insecure_registry=True)
        self.mock_client.pull.assert_called_once_with('someimage:sometag', insecure_registry=True)
        mock_log.info.assert_called_once_with('Pulling foo (someimage:sometag)...')

    @mock.patch('fig.service.Container', autospec=True)
    @mock.patch('fig.service.log', autospec=True)
    def test_create_container_from_insecure_registry(
            self,
            mock_log,
            mock_container):
        service = Service('foo', client=self.mock_client, image='someimage:sometag')
        mock_response = mock.Mock(Response)
        mock_response.status_code = 404
        mock_response.reason = "Not Found"
        mock_container.create.side_effect = APIError(
            'Mock error', mock_response, "No such image")

        # We expect the APIError because our service requires a
        # non-existent image.
        with self.assertRaises(APIError):
            service.create_container(insecure_registry=True)

        self.mock_client.pull.assert_called_once_with(
            'someimage:sometag',
            insecure_registry=True,
            stream=True)
        mock_log.info.assert_called_once_with(
            'Pulling image someimage:sometag...')
<<<<<<< HEAD

    def test_create_container_with_build(self):
        self.mock_client.images.return_value = []
        service = Service('foo', client=self.mock_client, build='.')
        service.build = mock.create_autospec(service.build)
        service.create_container(do_build=True)

        self.mock_client.images.assert_called_once_with(name=service.full_name)
        service.build.assert_called_once_with()

    def test_create_container_no_build(self):
        self.mock_client.images.return_value = []
        service = Service('foo', client=self.mock_client, build='.')
        service.create_container(do_build=False)

        self.assertFalse(self.mock_client.images.called)
        self.assertFalse(self.mock_client.build.called)
=======
>>>>>>> 4827e606

    def test_parse_repository_tag(self):
        self.assertEqual(parse_repository_tag("root"), ("root", ""))
        self.assertEqual(parse_repository_tag("root:tag"), ("root", "tag"))
        self.assertEqual(parse_repository_tag("user/repo"), ("user/repo", ""))
        self.assertEqual(parse_repository_tag("user/repo:tag"), ("user/repo", "tag"))
        self.assertEqual(parse_repository_tag("url:5000/repo"), ("url:5000/repo", ""))
        self.assertEqual(parse_repository_tag("url:5000/repo:tag"), ("url:5000/repo", "tag"))

    def test_latest_is_used_when_tag_is_not_specified(self):
        service = Service('foo', client=self.mock_client, image='someimage')
        Container.create = mock.Mock()
        service.create_container()
        self.assertEqual(Container.create.call_args[1]['image'], 'someimage:latest')

    def test_create_container_with_build(self):
        self.mock_client.images.return_value = []
        service = Service('foo', client=self.mock_client, build='.')
        service.build = mock.create_autospec(service.build)
        service.create_container(do_build=True)

        self.mock_client.images.assert_called_once_with(name=service.full_name)
        service.build.assert_called_once_with()

    def test_create_container_no_build(self):
        self.mock_client.images.return_value = []
        service = Service('foo', client=self.mock_client, build='.')
        service.create_container(do_build=False)

        self.assertFalse(self.mock_client.images.called)
        self.assertFalse(self.mock_client.build.called)


class ServiceVolumesTest(unittest.TestCase):

    def test_parse_volume_spec_only_one_path(self):
        spec = parse_volume_spec('/the/volume')
        self.assertEqual(spec, (None, '/the/volume', 'rw'))

    def test_parse_volume_spec_internal_and_external(self):
        spec = parse_volume_spec('external:interval')
        self.assertEqual(spec, ('external', 'interval', 'rw'))

    def test_parse_volume_spec_with_mode(self):
        spec = parse_volume_spec('external:interval:ro')
        self.assertEqual(spec, ('external', 'interval', 'ro'))

    def test_parse_volume_spec_too_many_parts(self):
        with self.assertRaises(ConfigError):
            parse_volume_spec('one:two:three:four')

    def test_parse_volume_bad_mode(self):
        with self.assertRaises(ConfigError):
            parse_volume_spec('one:two:notrw')

    def test_build_volume_binding(self):
        binding = build_volume_binding(parse_volume_spec('/outside:/inside'))
        self.assertEqual(
            binding,
            ('/outside', dict(bind='/inside', ro=False)))

    @mock.patch.dict(os.environ)
    def test_build_volume_binding_with_environ(self):
        os.environ['VOLUME_PATH'] = '/opt'
        binding = build_volume_binding(parse_volume_spec('${VOLUME_PATH}:/opt'))
        self.assertEqual(binding, ('/opt', dict(bind='/opt', ro=False)))

    @mock.patch.dict(os.environ)
    def test_building_volume_binding_with_home(self):
        os.environ['HOME'] = '/home/user'
        binding = build_volume_binding(parse_volume_spec('~:/home/user'))
        self.assertEqual(
            binding,
            ('/home/user', dict(bind='/home/user', ro=False)))

class ServiceEnvironmentTest(unittest.TestCase):

    def setUp(self):
        self.mock_client = mock.create_autospec(docker.Client)
        self.mock_client.containers.return_value = []

    def test_parse_environment(self):
        service = Service('foo',
                environment=['NORMAL=F1', 'CONTAINS_EQUALS=F=2', 'TRAILING_EQUALS='],
                client=self.mock_client,
                image='image_name',
            )
        options = service._get_container_create_options({})
        self.assertEqual(
            options['environment'],
            {'NORMAL': 'F1', 'CONTAINS_EQUALS': 'F=2', 'TRAILING_EQUALS': ''}
            )

    @mock.patch.dict(os.environ)
    def test_resolve_environment(self):
        os.environ['FILE_DEF'] = 'E1'
        os.environ['FILE_DEF_EMPTY'] = 'E2'
        os.environ['ENV_DEF'] = 'E3'
        service = Service('foo',
                environment={'FILE_DEF': 'F1', 'FILE_DEF_EMPTY': '', 'ENV_DEF': None, 'NO_DEF': None},
                client=self.mock_client,
                image='image_name',
            )
        options = service._get_container_create_options({})
        self.assertEqual(
            options['environment'],
            {'FILE_DEF': 'F1', 'FILE_DEF_EMPTY': '', 'ENV_DEF': 'E3', 'NO_DEF': ''}
            )

    def test_env_from_file(self):
        service = Service('foo',
                env_file='tests/fixtures/env/one.env',
                client=self.mock_client,
                image='image_name',
            )
        options = service._get_container_create_options({})
        self.assertEqual(
            options['environment'],
            {'ONE': '2', 'TWO': '1', 'THREE': '3', 'FOO': 'bar'}
            )

    def test_env_from_multiple_files(self):
        service = Service('foo',
                env_file=['tests/fixtures/env/one.env', 'tests/fixtures/env/two.env'],
                client=self.mock_client,
                image='image_name',
            )
        options = service._get_container_create_options({})
        self.assertEqual(
            options['environment'],
            {'ONE': '2', 'TWO': '1', 'THREE': '3', 'FOO': 'baz', 'DOO': 'dah'}
            )

    @mock.patch.dict(os.environ)
    def test_resolve_environment_from_file(self):
        os.environ['FILE_DEF'] = 'E1'
        os.environ['FILE_DEF_EMPTY'] = 'E2'
        os.environ['ENV_DEF'] = 'E3'
        service = Service('foo',
                env_file=['tests/fixtures/env/resolve.env'],
                client=self.mock_client,
                image='image_name',
            )
        options = service._get_container_create_options({})
        self.assertEqual(
            options['environment'],
            {'FILE_DEF': 'F1', 'FILE_DEF_EMPTY': '', 'ENV_DEF': 'E3', 'NO_DEF': ''}
            )<|MERGE_RESOLUTION|>--- conflicted
+++ resolved
@@ -213,7 +213,6 @@
             stream=True)
         mock_log.info.assert_called_once_with(
             'Pulling image someimage:sometag...')
-<<<<<<< HEAD
 
     def test_create_container_with_build(self):
         self.mock_client.images.return_value = []
@@ -231,8 +230,6 @@
 
         self.assertFalse(self.mock_client.images.called)
         self.assertFalse(self.mock_client.build.called)
-=======
->>>>>>> 4827e606
 
     def test_parse_repository_tag(self):
         self.assertEqual(parse_repository_tag("root"), ("root", ""))
@@ -248,23 +245,6 @@
         service.create_container()
         self.assertEqual(Container.create.call_args[1]['image'], 'someimage:latest')
 
-    def test_create_container_with_build(self):
-        self.mock_client.images.return_value = []
-        service = Service('foo', client=self.mock_client, build='.')
-        service.build = mock.create_autospec(service.build)
-        service.create_container(do_build=True)
-
-        self.mock_client.images.assert_called_once_with(name=service.full_name)
-        service.build.assert_called_once_with()
-
-    def test_create_container_no_build(self):
-        self.mock_client.images.return_value = []
-        service = Service('foo', client=self.mock_client, build='.')
-        service.create_container(do_build=False)
-
-        self.assertFalse(self.mock_client.images.called)
-        self.assertFalse(self.mock_client.build.called)
-
 
 class ServiceVolumesTest(unittest.TestCase):
 
