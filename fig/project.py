from __future__ import unicode_literals
from __future__ import absolute_import
import logging

from .service import Service
from .container import Container
from docker.errors import APIError

log = logging.getLogger(__name__)


def sort_service_dicts(services):
    # Topological sort (Cormen/Tarjan algorithm).
    unmarked = services[:]
    temporary_marked = set()
    sorted_services = []

    get_service_names = lambda links: [link.split(':')[0] for link in links]

    def visit(n):
        if n['name'] in temporary_marked:
            if n['name'] in get_service_names(n.get('links', [])):
                raise DependencyError('A service can not link to itself: %s' % n['name'])
            if n['name'] in n.get('volumes_from', []):
                raise DependencyError('A service can not mount itself as volume: %s' % n['name'])
            else:
                raise DependencyError('Circular import between %s' % ' and '.join(temporary_marked))
        if n in unmarked:
            temporary_marked.add(n['name'])
            dependents = [m for m in services if (n['name'] in get_service_names(m.get('links', []))) or (n['name'] in m.get('volumes_from', []))]
            for m in dependents:
                visit(m)
            temporary_marked.remove(n['name'])
            unmarked.remove(n)
            sorted_services.insert(0, n)

    while unmarked:
        visit(unmarked[-1])

    return sorted_services


class Project(object):
    """
    A collection of services.
    """
    def __init__(self, name, services, client):
        self.name = name
        self.services = services
        self.client = client

    @classmethod
    def from_dicts(cls, name, service_dicts, client):
        """
        Construct a ServiceCollection from a list of dicts representing services.
        """
        project = cls(name, [], client)
        for service_dict in sort_service_dicts(service_dicts):
            links = project.get_links(service_dict)
            volumes_from = project.get_volumes_from(service_dict)

            project.services.append(Service(client=client, project=name, links=links, volumes_from=volumes_from, **service_dict))
        return project

    @classmethod
    def from_config(cls, name, config, client):
        dicts = []
        for service_name, service in list(config.items()):
            if not isinstance(service, dict):
                raise ConfigurationError('Service "%s" doesn\'t have any configuration options. All top level keys in your fig.yml must map to a dictionary of configuration options.')
            service['name'] = service_name
            dicts.append(service)
        return cls.from_dicts(name, dicts, client)

    def get_service(self, name):
        """
        Retrieve a service by name. Raises NoSuchService
        if the named service does not exist.
        """
        for service in self.services:
            if service.name == name:
                return service

        raise NoSuchService(name)

    def get_services(self, service_names=None, include_links=False):
        """
        Returns a list of this project's services filtered
        by the provided list of names, or all services if service_names is None
        or [].

        If include_links is specified, returns a list including the links for
        service_names, in order of dependency.

        Preserves the original order of self.services where possible,
        reordering as needed to resolve links.

        Raises NoSuchService if any of the named services do not exist.
        """
        if service_names is None or len(service_names) == 0:
            return self.get_services(
                service_names=[s.name for s in self.services],
                include_links=include_links
            )
        else:
            unsorted = [self.get_service(name) for name in service_names]
            services = [s for s in self.services if s in unsorted]

            if include_links:
                services = reduce(self._inject_links, services, [])

            uniques = []
            [uniques.append(s) for s in services if s not in uniques]
            return uniques

    def get_links(self, service_dict):
        links = []
        if 'links' in service_dict:
            for link in service_dict.get('links', []):
                if ':' in link:
                    service_name, link_name = link.split(':', 1)
                else:
                    service_name, link_name = link, None
                try:
                    links.append((self.get_service(service_name), link_name))
                except NoSuchService:
                    raise ConfigurationError('Service "%s" has a link to service "%s" which does not exist.' % (service_dict['name'], service_name))
            del service_dict['links']
        return links

    def get_volumes_from(self, service_dict):
        volumes_from = []
        if 'volumes_from' in service_dict:
            for volume_name in service_dict.get('volumes_from', []):
                try:
                    service = self.get_service(volume_name)
                    volumes_from.append(service)
                except NoSuchService:
                    try:
                        container = Container.from_id(self.client, volume_name)
                        volumes_from.append(container)
                    except APIError:
                        raise ConfigurationError('Service "%s" mounts volumes from "%s", which is not the name of a service or container.' % (service_dict['name'], volume_name))
            del service_dict['volumes_from']
        return volumes_from

    def start(self, service_names=None, **options):
        for service in self.get_services(service_names):
            service.start(**options)

    def stop(self, service_names=None, **options):
        for service in reversed(self.get_services(service_names)):
            service.stop(**options)

    def kill(self, service_names=None, **options):
        for service in reversed(self.get_services(service_names)):
            service.kill(**options)

    def restart(self, service_names=None, **options):
        for service in self.get_services(service_names):
            service.restart(**options)

    def build(self, service_names=None, no_cache=False):
        for service in self.get_services(service_names):
            if service.can_be_built():
                service.build(no_cache)
            else:
                log.info('%s uses an image, skipping' % service.name)

<<<<<<< HEAD
    def tag(self, service_names=None):
        for service in self.get_services(service_names):
            service.tag()

    def up(self, service_names=None, start_links=True, recreate=True):
=======
    def up(self, service_names=None, start_links=True, recreate=True, insecure_registry=False):
>>>>>>> 11280e4f
        running_containers = []

        for service in self.get_services(service_names, include_links=start_links):
            if recreate:
                for (_, container) in service.recreate_containers():
                    running_containers.append(container)
            else:
                for container in service.start_or_create_containers(insecure_registry=insecure_registry):
                    running_containers.append(container)

        return running_containers

    def pull(self, service_names=None, insecure_registry=False):
        for service in self.get_services(service_names, include_links=True):
            service.pull(insecure_registry=insecure_registry)

    def push(self, service_names=None, insecure_registry=False):
        for service in self.get_services(service_names):
            service.push_tags(insecure_registry=insecure_registry)

    def remove_stopped(self, service_names=None, **options):
        for service in self.get_services(service_names):
            service.remove_stopped(**options)

    def containers(self, service_names=None, stopped=False, one_off=False):
        return [Container.from_ps(self.client, container)
                for container in self.client.containers(all=stopped)
                for service in self.get_services(service_names)
                if service.has_container(container, one_off=one_off)]

    def _inject_links(self, acc, service):
        linked_names = service.get_linked_names()

        if len(linked_names) > 0:
            linked_services = self.get_services(
                service_names=linked_names,
                include_links=True
            )
        else:
            linked_services = []

        linked_services.append(service)
        return acc + linked_services


class NoSuchService(Exception):
    def __init__(self, name):
        self.name = name
        self.msg = "No such service: %s" % self.name

    def __str__(self):
        return self.msg


class ConfigurationError(Exception):
    def __init__(self, msg):
        self.msg = msg

    def __str__(self):
        return self.msg


class DependencyError(ConfigurationError):
    pass<|MERGE_RESOLUTION|>--- conflicted
+++ resolved
@@ -167,15 +167,11 @@
             else:
                 log.info('%s uses an image, skipping' % service.name)
 
-<<<<<<< HEAD
     def tag(self, service_names=None):
         for service in self.get_services(service_names):
             service.tag()
 
-    def up(self, service_names=None, start_links=True, recreate=True):
-=======
     def up(self, service_names=None, start_links=True, recreate=True, insecure_registry=False):
->>>>>>> 11280e4f
         running_containers = []
 
         for service in self.get_services(service_names, include_links=start_links):
