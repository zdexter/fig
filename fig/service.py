--- conflicted
+++ resolved
@@ -505,7 +505,6 @@
             log.info('Pulling %s (%s)...' % (self.name, self.options.get('image')))
             self.client.pull(
                 self.options.get('image'),
-<<<<<<< HEAD
                 insecure_registry=insecure_registry)
 
 
@@ -533,10 +532,6 @@
         return tag.rsplit(':', 1)
     else:
         return tag, None
-=======
-                insecure_registry=insecure_registry
-            )
->>>>>>> bf1c1b4c
 
 
 NAME_RE = re.compile(r'^([^_]+)_([^_]+)_(run_)?(\d+)$')
